--- conflicted
+++ resolved
@@ -96,11 +96,7 @@
 
         return
 
-<<<<<<< HEAD
-    def _node_right_clicked_changed(self, obj, point):
-=======
     def _node_right_clicked_changed(self, obj_point):
->>>>>>> 9c4c915b
         """ Called when the right mouse button is clicked on the tree. """
 
         obj, point = obj_point
