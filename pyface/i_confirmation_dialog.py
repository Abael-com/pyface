#------------------------------------------------------------------------------
# Copyright (c) 2005, Enthought, Inc.
# All rights reserved.
#
# This software is provided without warranty under the terms of the BSD
# license included in enthought/LICENSE.txt and may be redistributed only
# under the conditions described in the aforementioned license.  The license
# is also available online at http://www.enthought.com/licenses/BSD.txt
# Thanks for using Enthought open source!
#
# Author: Enthought, Inc.
# Description: <Enthought pyface package component>
#------------------------------------------------------------------------------
""" The interface for a dialog that prompts the user for confirmation. """


# Enthought library imports.
from traits.api import Bool, Enum, Instance, Unicode

# Local imports.
from pyface.constant import CANCEL, NO, YES
from pyface.i_dialog import IDialog
from pyface.i_image_resource import IImageResource


class IConfirmationDialog(IDialog):
    """ The interface for a dialog that prompts the user for confirmation. """

    #### 'IConfirmationDialog' interface ######################################

    #: Should the cancel button be displayed?
    cancel = Bool(False)

    #: The default button.
    default = Enum(NO, YES, CANCEL)

<<<<<<< HEAD
    #: The image displayed with the message.  The default is toolkit specific.
    image = Instance(ImageResource)
=======
    # The image displayed with the message.  The default is toolkit specific.
    image = Instance(IImageResource)
>>>>>>> 28415048

    #: The message displayed in the body of the dialog (use the inherited
    #: 'title' trait to set the title of the dialog itself).
    message = Unicode

    #: Some informative text to display below the main message
    informative = Unicode

    #: Some additional details that can be exposed by the user
    detail = Unicode

    #: The label for the 'no' button.  The default is toolkit specific.
    no_label = Unicode

    #: The label for the 'yes' button.  The default is toolkit specific.
    yes_label = Unicode


class MConfirmationDialog(object):
    """ The mixin class that contains common code for toolkit specific
    implementations of the IConfirmationDialog interface.
    """<|MERGE_RESOLUTION|>--- conflicted
+++ resolved
@@ -34,13 +34,8 @@
     #: The default button.
     default = Enum(NO, YES, CANCEL)
 
-<<<<<<< HEAD
     #: The image displayed with the message.  The default is toolkit specific.
-    image = Instance(ImageResource)
-=======
-    # The image displayed with the message.  The default is toolkit specific.
     image = Instance(IImageResource)
->>>>>>> 28415048
 
     #: The message displayed in the body of the dialog (use the inherited
     #: 'title' trait to set the title of the dialog itself).
