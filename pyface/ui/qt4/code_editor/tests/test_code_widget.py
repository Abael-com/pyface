--- conflicted
+++ resolved
@@ -25,13 +25,8 @@
 
 class TestCodeWidget(unittest.TestCase):
     @classmethod
-<<<<<<< HEAD
-    def setupClass(cls):
+    def setUpClass(cls):
         cls.qapp = QtWidgets.QApplication.instance() or QtWidgets.QApplication([])
-=======
-    def setUpClass(cls):
-        cls.qapp = QtGui.QApplication.instance() or QtGui.QApplication([])
->>>>>>> e4998884
 
     def tearDown(self):
         self.qapp.processEvents()
