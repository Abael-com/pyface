#------------------------------------------------------------------------------
# Copyright (c) 2005, Enthought, Inc.
# All rights reserved.
#
# This software is provided without warranty under the terms of the BSD
# license included in enthought/LICENSE.txt and may be redistributed only
# under the conditions described in the aforementioned license.  The license
# is also available online at http://www.enthought.com/licenses/BSD.txt
# Thanks for using Enthought open source!
#
# Author: Enthought, Inc.
# Description: <Enthought pyface package component>
#------------------------------------------------------------------------------
""" A viewer based on a tree control. """


# Major package imports.
from __future__ import print_function
import wx

# Enthought library imports.
from traits.api import Any, Bool, Enum, Event, Instance, List

# Local imports.
from pyface.ui.wx.image_list import ImageList
from pyface.viewer.content_viewer import ContentViewer
from pyface.viewer.tree_content_provider import TreeContentProvider
from pyface.viewer.tree_label_provider import TreeLabelProvider
from pyface.wx.drag_and_drop import PythonDropSource


class TreeViewer(ContentViewer):
    """ A viewer based on a tree control. """

    # The default tree style.
    STYLE = wx.TR_EDIT_LABELS | wx.TR_HAS_BUTTONS | wx.CLIP_CHILDREN

    #### 'TreeViewer' interface ###############################################

    # The content provider provides the actual tree data.
    content_provider = Instance(TreeContentProvider)

    # The label provider provides, err, the labels for the items in the tree
    # (a label can have text and/or an image).
    label_provider = Instance(TreeLabelProvider, ())

    # Selection mode (must be either of 'single' or 'extended').
    selection_mode = Enum('single', 'extended')

    # The currently selected elements.
    selection = List

    # Should an image be shown for each element?
    show_images = Bool(True)

    # Should the root of the tree be shown?
    show_root = Bool(True)

    #### Events ####

    # An element has been activated (ie. double-clicked).
    element_activated = Event

    # A drag operation was started on an element.
    element_begin_drag = Event

    # An element that has children has been collapsed.
    element_collapsed = Event

    # An element that has children has been expanded.
    element_expanded = Event

    # A left-click occurred on an element.
    element_left_clicked = Event

    # A right-click occurred on an element.
    element_right_clicked = Event

    # A key was pressed while the tree is in focus.
    key_pressed = Event

    ###########################################################################
    # 'object' interface.
    ###########################################################################

    def __init__(self, parent, image_size=(16, 16), **traits):
        """ Creates a new tree viewer.

        'parent' is the toolkit-specific control that is the tree's parent.

        'image_size' is a tuple in the form (int width, int height) that
        specifies the size of the label images (if any) displayed in the tree.

        """

        # Base class constructor.
        super(TreeViewer, self).__init__(**traits)

        # Create the toolkit-specific control.
        self.control = tree = wx.TreeCtrl(parent, -1, style=self._get_style())

        # Get our actual Id.
        wxid = tree.GetId()

        # Wire up the wx tree events.
        tree.Bind(wx.EVT_CHAR, self._on_char)
        tree.Bind(wx.EVT_LEFT_DOWN, self._on_left_down)
        tree.Bind(wx.EVT_RIGHT_DOWN, self._on_right_down)
<<<<<<< HEAD
        tree.Bind(wx.EVT_TREE_ITEM_ACTIVATED, self._on_tree_item_activated, id=wxid)
        tree.Bind(wx.EVT_TREE_ITEM_COLLAPSED, self._on_tree_item_collapsed, id=wxid)
        tree.Bind(wx.EVT_TREE_ITEM_COLLAPSING, self._on_tree_item_collapsing, id=wxid)
        tree.Bind(wx.EVT_TREE_ITEM_EXPANDED, self._on_tree_item_expanded, id=wxid)
        tree.Bind(wx.EVT_TREE_ITEM_EXPANDING, self._on_tree_item_expanding, id=wxid)
        tree.Bind(wx.EVT_TREE_BEGIN_LABEL_EDIT, self._on_tree_begin_label_edit, id=wxid)
        tree.Bind(wx.EVT_TREE_END_LABEL_EDIT, self._on_tree_end_label_edit, id=wxid)
        tree.Bind(wx.EVT_TREE_BEGIN_DRAG, self._on_tree_begin_drag, id=wxid)
        tree.Bind(wx.EVT_TREE_SEL_CHANGED, self._on_tree_sel_changed, id=wxid)
=======
        tree.Bind(wx.EVT_TREE_ITEM_ACTIVATED, self._on_tree_item_activated)
        tree.Bind(wx.EVT_TREE_ITEM_COLLAPSED, self._on_tree_item_collapsed)
        tree.Bind(wx.EVT_TREE_ITEM_COLLAPSING, self._on_tree_item_collapsing)
        tree.Bind(wx.EVT_TREE_ITEM_EXPANDED, self._on_tree_item_expanded)
        tree.Bind(wx.EVT_TREE_ITEM_EXPANDING, self._on_tree_item_expanding)
        tree.Bind(wx.EVT_TREE_BEGIN_LABEL_EDIT, self._on_tree_begin_label_edit)
        tree.Bind(wx.EVT_TREE_END_LABEL_EDIT, self._on_tree_end_label_edit)
        tree.Bind(wx.EVT_TREE_BEGIN_DRAG, self._on_tree_begin_drag)
        tree.Bind(wx.EVT_TREE_SEL_CHANGED, self._on_tree_sel_changed)
>>>>>>> 9c4c915b

        # The image list is a wxPython-ism that caches all images used in the
        # control.
        self._image_list = ImageList(image_size[0], image_size[1])
        if self.show_images:
            tree.AssignImageList(self._image_list)

        # Mapping from element to wx tree item Ids.
        self._element_to_id_map = {}

        # Add the root item.
        if self.input is not None:
            self._add_element(None, self.input)

        return

    ###########################################################################
    # 'TreeViewer' interface.
    ###########################################################################

    def is_expanded(self, element):
        """ Returns True if the element is expanded, otherwise False. """

        key = self._get_key(element)

        if key in self._element_to_id_map:
            is_expanded = self.control.IsExpanded(self._element_to_id_map[key])

        else:
            is_expanded = False

        return is_expanded

    def is_selected(self, element):
        """ Returns True if the element is selected, otherwise False. """

        key = self._get_key(element)

        if key in self._element_to_id_map:
            is_selected = self.control.IsSelected(self._element_to_id_map[key])

        else:
            is_selected = False

        return is_selected

    def refresh(self, element):
        """ Refresh the tree starting from the specified element.

        Call this when the STRUCTURE of the content has changed.

        """

        # Has the element actually appeared in the tree yet?
        pid = self._element_to_id_map.get(self._get_key(element), None)
        if pid is not None:
            # The item data is a tuple.  The first element indicates whether or
            # not we have already populated the item with its children.  The
            # second element is the actual item data.
            populated, element = self.control.GetItemData(pid)

            # fixme: We should find a cleaner way other than deleting all of
            # the element's children and re-adding them!
            self._delete_children(pid)
            self.control.SetItemData(pid, (False, element))

            # Does the element have any children?
            has_children = self.content_provider.has_children(element)
            self.control.SetItemHasChildren(pid, has_children)

            # Expand it.
            self.control.Expand(pid)

        else:
            print('**** pid is None!!! ****')

        return

    def update(self, element):
        """ Update the tree starting from the specified element.

        Call this when the APPEARANCE of the content has changed.

        """

        pid = self._element_to_id_map.get(self._get_key(element), None)
        if pid is not None:
            self._refresh_element(pid, element)

            for child in self.content_provider.get_children(element):
                cid = self._element_to_id_map.get(self._get_key(child), None)
                if cid is not None:
                    self._refresh_element(cid, child)

        return

    ###########################################################################
    # Private interface.
    ###########################################################################

    def _get_style(self):
        """ Returns the wx style flags for creating the tree control. """

        # Start with the default flags.
        style = self.STYLE

        if not self.show_root:
            style = style | wx.TR_HIDE_ROOT | wx.TR_LINES_AT_ROOT

        if self.selection_mode != 'single':
            style = style | wx.TR_MULTIPLE | wx.TR_EXTENDED

        return style

    def _add_element(self, pid, element):
        """ Adds 'element' as a child of the element identified by 'pid'.

        If 'pid' is None then we are adding the root element.

        """

        # Get the tree item image index and text.
        image_index = self._get_image_index(element)
        text = self._get_text(element)

        # Add the element.
        if pid is None:
            wxid = self.control.AddRoot(text, image_index, image_index)

        else:
            wxid = self.control.AppendItem(pid, text, image_index, image_index)

        # If we are adding the root element but the root is hidden, get its
        # children.
        if pid is None and not self.show_root:
            children = self.content_provider.get_children(element)
            for child in children:
                self._add_element(wxid, child)

        # Does the element have any children?
        has_children = self.content_provider.has_children(element)
        self.control.SetItemHasChildren(wxid, has_children)

        # The item data is a tuple. The first element indicates whether or not
        # we have already populated the item with its children. The second
        # element is the actual item data.
        if pid is None:
            if self.show_root:
<<<<<<< HEAD
                self.control.SetItemData(wxid,  (False, element))

        else:
            self.control.SetItemData(wxid,  (False, element))
=======
                self.control.SetItemData(wxid, (False, element))

        else:
            self.control.SetItemData(wxid, (False, element))
>>>>>>> 9c4c915b

        # Make sure that we can find the element's Id later.
        self._element_to_id_map[self._get_key(element)] = wxid

        # If we are adding the root item then automatically expand it.
        if pid is None and self.show_root:
            self.control.Expand(wxid)

        return

    def _get_image_index(self, element):
        """ Returns the tree item image index for an element. """

        # Get the image used to represent the element.
        image = self.label_provider.get_image(self, element)
        if image is not None:
            image_index = self._image_list.GetIndex(image.absolute_path)

        else:
            image_index = -1

        return image_index

    def _get_key(self, element):
        """ Generate the key for the element to id map. """

        try:
            key = hash(element)

        except:
            key = id(element)

        return key

    def _get_text(self, element):
        """ Returns the tree item text for an element. """

        text = self.label_provider.get_text(self, element)
        if text is None:
            text = ''

        return text

    def _refresh_element(self, wxid, element):
        """ Refreshes the image and text of the specified element. """

        # Get the tree item image index.
        image_index = self._get_image_index(element)
        self.control.SetItemImage(wxid, image_index, wx.TreeItemIcon_Normal)
        self.control.SetItemImage(wxid, image_index, wx.TreeItemIcon_Selected)

        # Get the tree item text.
        text = self._get_text(element)
        self.control.SetItemText(wxid, text)

        # Does the item have any children?
        has_children = self.content_provider.has_children(element)
        self.control.SetItemHasChildren(wxid, has_children)

        return

    def _unpack_event(self, event):
        """ Unpacks the event to see whether a tree element was involved. """

        try:
            point = event.GetPosition()

        except:
            point = event.GetPoint()

        wxid, flags = self.control.HitTest(point)

        # Warning: On GTK we have to check the flags before we call 'GetItemData'
        # because if we call it when the hit test returns 'nowhere' it will
        # barf (on Windows it simply returns 'None' 8^()
        if flags & wx.TREE_HITTEST_NOWHERE:
            data = None

        else:
            data = self.control.GetItemData(wxid)

        return data, wxid, flags, point

    def _get_selection(self):
        """ Returns a list of the selected elements. """

        elements = []
        for wxid in self.control.GetSelections():
            data = self.control.GetItemData(wxid)
            if data is not None:
                populated, element = data
                elements.append(element)

            # 'data' can be None here if (for example) the element has been
            # deleted.
            #
            # fixme: Can we stop this happening?!?!?
            else:
                pass

        return elements

    def _delete_children(self, pid):
        """ Recursively deletes the children of the specified element. """

        cookie = 0

        (cid, cookie) = self.control.GetFirstChild(pid, cookie)
        while cid.IsOk():
            # Recursively delete the child's children.
            self._delete_children(cid)

            # Remove the reference to the item's data.
            populated, element = self.control.GetItemData(cid)
            del self._element_to_id_map[self._get_key(element)]
            self.control.SetItemData(cid, None)

            # Next!
            (cid, cookie) = self.control.GetNextChild(pid, cookie)

        self.control.DeleteChildren(pid)

        return

    #### Trait event handlers #################################################

    def _input_changed(self):
        """ Called when the tree's input has been changed. """

        # Delete everything...
        if self.control is not None:
            self.control.DeleteAllItems()

            self._element_to_id_map = {}

            # ... and then add the root item back in.
            if self.input is not None:
                self._add_element(None, self.input)

        return

    def _element_begin_drag_changed(self, element):
        """ Called when a drag is started on a element. """

        # We ask the label provider for the actual value to drag.
        drag_value = self.label_provider.get_drag_value(self, element)

        # Start the drag.
        PythonDropSource(self.control, drag_value)

        return

    #### wx event handlers ####################################################

    def _on_right_down(self, event):
        """ Called when the right mouse button is clicked on the tree. """

        data, id, flags, point = self._unpack_event(event)

        # Did the right click occur on a tree item?
        if data is not None:
            populated, element = data

            # Trait notification.
            self.element_right_clicked = (element, point)

        # Give other event handlers a chance.
        event.Skip()

        return

    def _on_left_down(self, event):
        """ Called when the left mouse button is clicked on the tree. """

        data, wxid, flags, point = self._unpack_event(event)

        # Save point for tree_begin_drag method to workaround a bug in ?? when
        # wx.TreeEvent.GetPoint returns only (0,0).  This happens under linux
        # when using wx-2.4.2.4, for instance.
        self._point_left_clicked = point

        # Did the left click occur on a tree item?
        if data is not None:
            populated, element = data

            # Trait notification.
            self.element_left_clicked = (element, point)

        # Give other event handlers a chance.
        event.Skip()

        return

    def _on_tree_item_expanding(self, event):
        """ Called when a tree item is about to expand. """

        # Which item is expanding?
        wxid = event.GetItem()

        # The item data is a tuple. The first element indicates whether or not
        # we have already populated the item with its children.  The second
        # element is the actual item data.
        populated, element = self.control.GetItemData(wxid)

        # Give the label provider a chance to veto the expansion.
        if self.label_provider.is_expandable(self, element):
            # Lazily populate the item's children.
            if not populated:
                children = self.content_provider.get_children(element)

                # Sorting...
                if self.sorter is not None:
                    self.sorter.sort(self, element, children)

                # Filtering....
                for child in children:
                    for filter in self.filters:
                        if not filter.select(self, element, child):
                            break

                    else:
                        self._add_element(wxid, child)

                # The element is now populated!
                self.control.SetItemData(wxid, (True, element))

        else:
            event.Veto()

        return

    def _on_tree_item_expanded(self, event):
        """ Called when a tree item has been expanded. """

        # Which item was expanded?
        wxid = event.GetItem()

        # The item data is a tuple.  The first element indicates whether or not
        # we have already populated the item with its children.  The second
        # element is the actual item data.
        populated, element = self.control.GetItemData(wxid)

        # Make sure that the element's 'open' icon is displayed etc.
        self._refresh_element(wxid, element)

        # Trait notification.
        self.element_expanded = element

        return

    def _on_tree_item_collapsing(self, event):
        """ Called when a tree item is about to collapse. """

        # Which item is collapsing?
        wxid = event.GetItem()

        # The item data is a tuple.  The first element indicates whether or not
        # we have already populated the item with its children.  The second
        # element is the actual item data.
        populated, element = self.control.GetItemData(wxid)

        # Give the label provider a chance to veto the collapse.
        if not self.label_provider.is_collapsible(self, element):
            event.Veto()

        return

    def _on_tree_item_collapsed(self, event):
        """ Called when a tree item has been collapsed. """

        # Which item was collapsed?
        wxid = event.GetItem()

        # The item data is a tuple.  The first element indicates whether or not
        # we have already populated the item with its children.  The second
        # element is the actual item data.
        populated, element = self.control.GetItemData(wxid)

        # Make sure that the element's 'closed' icon is displayed etc.
        self._refresh_element(wxid, element)

        # Trait notification.
        self.element_collapsed = element

        return

    def _on_tree_item_activated(self, event):
        """ Called when a tree item is activated (i.e., double clicked). """

        # Which item was activated?
        wxid = event.GetItem()

        # The item data is a tuple.  The first element indicates whether or not
        # we have already populated the item with its children.  The second
        # element is the actual item data.
        populated, element = self.control.GetItemData(wxid)

        # Trait notification.
        self.element_activated = element

        return

    def _on_tree_sel_changed(self, event):
        """ Called when the selection is changed. """

        # Trait notification.
        self.selection = self._get_selection()

        return

    def _on_tree_begin_drag(self, event):
        """ Called when a drag operation is starting on a tree item. """

        # Get the element, its id and the point where the event occurred.
        data, wxid, flags, point = self._unpack_event(event)

        if point == (0,0):
            # Apply workaround.
            point = self._point_left_clicked
            wxid, flags = self.control.HitTest(point)
            data = self.control.GetItemData(wxid)

        if data is not None:
            populated, element = data

            # Trait notification.
            self.element_begin_drag = element

        return

    def _on_tree_begin_label_edit(self, event):
        """ Called when the user has started editing an item's label. """

        wxid = event.GetItem()

        # The item data is a tuple.  The first element indicates whether or not
        # we have already populated the item with its children.  The second
        # element is the actual item data.
        populated, element = self.control.GetItemData(wxid)

        # Give the label provider a chance to veto the edit.
        if not self.label_provider.is_editable(self, element):
            event.Veto()

        return

    def _on_tree_end_label_edit(self, event):
        """ Called when the user has finished editing an item's label. """

        wxid = event.GetItem()

        # The item data is a tuple.  The first element indicates whether or not
        # we have already populated the item with its children. The second
        # element is the actual item data.
        populated, element = self.control.GetItemData(wxid)

        # Give the label provider a chance to veto the edit.
        label = event.GetLabel()
        if not self.label_provider.set_text(self, element, label):
            event.Veto()

        return

    def _on_char(self, event):
        """ Called when a key is pressed when the tree has focus. """

        # Trait notification.
        self.key_pressed = event.GetKeyCode()

        return

#### EOF ######################################################################<|MERGE_RESOLUTION|>--- conflicted
+++ resolved
@@ -106,17 +106,6 @@
         tree.Bind(wx.EVT_CHAR, self._on_char)
         tree.Bind(wx.EVT_LEFT_DOWN, self._on_left_down)
         tree.Bind(wx.EVT_RIGHT_DOWN, self._on_right_down)
-<<<<<<< HEAD
-        tree.Bind(wx.EVT_TREE_ITEM_ACTIVATED, self._on_tree_item_activated, id=wxid)
-        tree.Bind(wx.EVT_TREE_ITEM_COLLAPSED, self._on_tree_item_collapsed, id=wxid)
-        tree.Bind(wx.EVT_TREE_ITEM_COLLAPSING, self._on_tree_item_collapsing, id=wxid)
-        tree.Bind(wx.EVT_TREE_ITEM_EXPANDED, self._on_tree_item_expanded, id=wxid)
-        tree.Bind(wx.EVT_TREE_ITEM_EXPANDING, self._on_tree_item_expanding, id=wxid)
-        tree.Bind(wx.EVT_TREE_BEGIN_LABEL_EDIT, self._on_tree_begin_label_edit, id=wxid)
-        tree.Bind(wx.EVT_TREE_END_LABEL_EDIT, self._on_tree_end_label_edit, id=wxid)
-        tree.Bind(wx.EVT_TREE_BEGIN_DRAG, self._on_tree_begin_drag, id=wxid)
-        tree.Bind(wx.EVT_TREE_SEL_CHANGED, self._on_tree_sel_changed, id=wxid)
-=======
         tree.Bind(wx.EVT_TREE_ITEM_ACTIVATED, self._on_tree_item_activated)
         tree.Bind(wx.EVT_TREE_ITEM_COLLAPSED, self._on_tree_item_collapsed)
         tree.Bind(wx.EVT_TREE_ITEM_COLLAPSING, self._on_tree_item_collapsing)
@@ -126,7 +115,6 @@
         tree.Bind(wx.EVT_TREE_END_LABEL_EDIT, self._on_tree_end_label_edit)
         tree.Bind(wx.EVT_TREE_BEGIN_DRAG, self._on_tree_begin_drag)
         tree.Bind(wx.EVT_TREE_SEL_CHANGED, self._on_tree_sel_changed)
->>>>>>> 9c4c915b
 
         # The image list is a wxPython-ism that caches all images used in the
         # control.
@@ -275,17 +263,10 @@
         # element is the actual item data.
         if pid is None:
             if self.show_root:
-<<<<<<< HEAD
-                self.control.SetItemData(wxid,  (False, element))
-
-        else:
-            self.control.SetItemData(wxid,  (False, element))
-=======
                 self.control.SetItemData(wxid, (False, element))
 
         else:
             self.control.SetItemData(wxid, (False, element))
->>>>>>> 9c4c915b
 
         # Make sure that we can find the element's Id later.
         self._element_to_id_map[self._get_key(element)] = wxid
