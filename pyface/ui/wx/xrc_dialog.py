--- conflicted
+++ resolved
@@ -75,27 +75,16 @@
         if okbutton is not None:
             # Change the ID and set the handler
             okbutton.SetId(wx.ID_OK)
-<<<<<<< HEAD
-            self.control.Bind(wx.EVT_BUTTON, self._on_ok, id=okbutton.GetId())
-=======
             self.control.Bind(wx.EVT_BUTTON, okbutton.GetId(), self._on_ok)
->>>>>>> 9c4c915b
         cancelbutton = self.XRCCTRL("CANCEL")
         if cancelbutton is not None:
             # Change the ID and set the handler
             cancelbutton.SetId(wx.ID_CANCEL)
-<<<<<<< HEAD
-            self.control.Bind(wx.EVT_BUTTON, self._on_cancel, id=cancelbutton.GetId())
-        helpbutton = self.XRCCTRL("HELP")
-        if helpbutton is not None:
-            self.control.Bind(wx.EVT_BUTTON, self._on_help, id=helpbutton.GetId())
-=======
             self.control.Bind(wx.EVT_BUTTON, self._on_cancel,
                               cancelbutton.GetId())
         helpbutton = self.XRCCTRL("HELP")
         if helpbutton is not None:
             self.control.Bind(wx.EVT_BUTTON, self._on_help, helpbutton.GetId())
->>>>>>> 9c4c915b
 
         self._add_handlers()
 
