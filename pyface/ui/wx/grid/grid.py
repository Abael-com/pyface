--- conflicted
+++ resolved
@@ -246,10 +246,6 @@
         # Initialize wx handlers:
         self._notify_select = True
         grid.Bind(wx.grid.EVT_GRID_SELECT_CELL, self._on_select_cell)
-<<<<<<< HEAD
-=======
-        #grid.Bind(wx.grid.EVT_GRID_CELL_CHANGED, self._on_select_cell)
->>>>>>> 9c4c915b
         grid.Bind(wx.grid.EVT_GRID_RANGE_SELECT, self._on_range_select)
         grid.Bind(wx.grid.EVT_GRID_COL_SIZE, self._on_col_size)
         grid.Bind(wx.grid.EVT_GRID_ROW_SIZE, self._on_row_size)
@@ -260,17 +256,11 @@
 
         # Notify when cells are clicked on:
         grid.Bind(wx.grid.EVT_GRID_CELL_RIGHT_CLICK, self._on_cell_right_click)
-<<<<<<< HEAD
-        grid.Bind(wx.grid.EVT_GRID_CELL_RIGHT_DCLICK, self._on_cell_right_dclick)
-
-        grid.Bind(wx.grid.EVT_GRID_LABEL_RIGHT_CLICK, self._on_label_right_click)
-=======
         grid.Bind(wx.grid.EVT_GRID_CELL_RIGHT_DCLICK,
                   self._on_cell_right_dclick)
 
         grid.Bind(wx.grid.EVT_GRID_LABEL_RIGHT_CLICK,
                   self._on_label_right_click)
->>>>>>> 9c4c915b
         grid.Bind(wx.grid.EVT_GRID_LABEL_LEFT_CLICK, self._on_label_left_click)
 
         if is_win32:
@@ -292,11 +282,7 @@
         # Handle mouse button state changes:
         self._ignore = False
         for window in ( gw, rw, cw ):
-<<<<<<< HEAD
-            window.Bind(wx.EVT_MOTION, self._on_grid_motion )
-=======
             window.Bind(wx.EVT_MOTION, self._on_grid_motion)
->>>>>>> 9c4c915b
             window.Bind(wx.EVT_LEFT_DOWN, self._on_left_down)
             window.Bind(wx.EVT_LEFT_UP, self._on_left_up)
 
@@ -315,16 +301,12 @@
 
         self.__autosize()
 
-<<<<<<< HEAD
         self._edit = False
         grid.Bind(wx.EVT_IDLE, self._on_idle)
-=======
->>>>>>> 9c4c915b
 
     def dispose(self):
         # Remove all wx handlers:
         grid = self._grid
-<<<<<<< HEAD
         if grid is not None:
             grid.Unbind(wx.grid.EVT_GRID_SELECT_CELL)
             grid.Unbind(wx.grid.EVT_GRID_RANGE_SELECT)
@@ -347,28 +329,6 @@
             window.Unbind(wx.EVT_MOTION)
             window.Unbind(wx.EVT_LEFT_DOWN)
             window.Unbind(wx.EVT_LEFT_UP)
-=======
-        grid.Bind(wx.grid.EVT_GRID_SELECT_CELL, None)
-        grid.Bind(wx.grid.EVT_GRID_RANGE_SELECT, None)
-        grid.Bind(wx.grid.EVT_GRID_COL_SIZE, None)
-        grid.Bind(wx.grid.EVT_GRID_ROW_SIZE, None)
-        grid.Bind(wx.grid.EVT_GRID_CELL_LEFT_DCLICK, None)
-        grid.Bind(wx.grid.EVT_GRID_CELL_RIGHT_CLICK, None)
-        grid.Bind(wx.grid.EVT_GRID_CELL_RIGHT_DCLICK, None)
-        grid.Bind(wx.grid.EVT_GRID_LABEL_RIGHT_CLICK, None)
-        grid.Bind(wx.grid.EVT_GRID_LABEL_LEFT_CLICK, None)
-        grid.Bind(wx.grid.EVT_GRID_EDITOR_CREATED, None)
-        if is_win32:
-            grid.Bind(wx.grid.EVT_GRID_EDITOR_HIDDEN, None)
-        grid.Bind(wx.EVT_KEY_DOWN, None)
-        grid.Bind(wx.EVT_SIZE, None)
-        #self._grid_window.Bind( wx.EVT_PAINT , None )
-
-        for window in (self._grid_window, self._row_window, self._col_window):
-            window.Bind(wx.EVT_MOTION, None)
-            window.Bind(wx.EVT_LEFT_DOWN, None)
-            window.Bind(wx.EVT_LEFT_UP, None)
->>>>>>> 9c4c915b
 
         otc = self.on_trait_change
         otc(self._on_enable_lines_changed, 'enable_lines',
@@ -560,11 +520,7 @@
         font = self.default_label_font
         if font is None:
             font = wx.SystemSettings.GetFont(wx.SYS_DEFAULT_GUI_FONT)
-<<<<<<< HEAD
-            font.SetWeight(wx.FONTWEIGHT_BOLD)
-=======
             font.SetWeight(wx.BOLD)
->>>>>>> 9c4c915b
 
         self._grid.SetLabelFont(font)
 
@@ -727,18 +683,6 @@
         self.__autosize()
         evt.Skip()
 
-<<<<<<< HEAD
-=======
-    # needed to handle problem in wx 2.6 with combobox cell editors
-    def _on_editor_created(self, evt):
-
-        editor = evt.GetControl()
-        #if editor is not None:
-        #editor.PushEventHandler(ComboboxFocusHandler(self._grid))
-
-        evt.Skip()
-
->>>>>>> 9c4c915b
     def _on_editor_hidden(self, evt):
         # This is a hack to make clicking on a window button while a grid
         # editor is active work correctly under Windows. Normally, when the
@@ -942,13 +886,8 @@
                 if menu.GetMenuItemCount() > 0:
                     # Popup the menu (if an action is selected it will be
                     # performed before before 'PopupMenu' returns).
-<<<<<<< HEAD
-                    x, y = evt.GetPosition()
-                    self._grid.PopupMenu(menu, x - 10, y - 10 )
-=======
                     x, y = evt.GetPosition().Get()
                     self._grid.PopupMenu(menu, x - 10, y - 10)
->>>>>>> 9c4c915b
 
             self.cell_right_clicked = (row, col)
 
@@ -1070,19 +1009,11 @@
 
             # build a wxCustomDataObject to notify the system clipboard
             # that some in-process data is available
-<<<<<<< HEAD
-            data_object = wx.CustomDataObject(PythonObject)
-            data_object.SetData(b'dummy')
-            if TheClipboard.Open():
-                TheClipboard.SetData(data_object)
-                TheClipboard.Close()
-=======
         #    data_object = wx.CustomDataObject(PythonObject)
         #    data_object.SetData('dummy')
         #    if TheClipboard.Open():
         #        TheClipboard.SetData(data_object)
         #        TheClipboard.Close()
->>>>>>> 9c4c915b
 
         evt.Skip()
 
