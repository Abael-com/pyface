#------------------------------------------------------------------------------
# Copyright (c) 2005, Enthought, Inc.
# All rights reserved.
#
# This software is provided without warranty under the terms of the BSD
# license included in enthought/LICENSE.txt and may be redistributed only
# under the conditions described in the aforementioned license.  The license
# is also available online at http://www.enthought.com/licenses/BSD.txt
# Thanks for using Enthought open source!
#
# Author: Enthought, Inc.
# Description: <Enthought pyface package component>
#------------------------------------------------------------------------------
""" Adapter class to make trait editor controls work inside of a grid. """

# Major package imports
import wx
from wx.grid import GridCellEditor as PyGridCellEditor
from wx import SIZE_ALLOW_MINUS_ONE

# Local imports:
from .combobox_focus_handler import ComboboxFocusHandler

wx_28 = (float( wx.__version__[:3] ) >= 2.8)

def get_control(control):
    if isinstance(control, wx.Control):
        return control

    for control in control.GetChildren():
        result = get_control(control)
        if result is not None:
            return result

    return None


def push_control(control, grid):
    control.PushEventHandler(ComboboxFocusHandler(grid))
    for child_control in control.GetChildren():
        push_control(child_control, grid)


def pop_control(control, grid):
    control.PopEventHandler(ComboboxFocusHandler(grid))
    for child_control in control.GetChildren():
        pop_control(child_control, grid)


class TraitGridCellAdapter(PyGridCellEditor):
    """ Wrap a trait editor as a GridCellEditor object. """

    def __init__(self, trait_editor_factory, obj, name, description,
                 handler = None, context = None, style = 'simple',
                 width = -1.0, height = -1.0):
        """ Build a new TraitGridCellAdapter object. """

        PyGridCellEditor.__init__(self)
        self._factory     = trait_editor_factory
        self._style       = style
        self._width       = width
        self._height      = height
        self._editor      = None
        self._obj         = obj
        self._name        = name
        self._description = description
        self._handler     = handler
        self._context     = context

    def Create(self, parent, id, evtHandler):
        """ Called to create the control, which must derive from wxControl. """
        from traitsui.api import UI, default_handler

        # If the editor has already been created, ignore the request:
        if hasattr( self, '_control' ):
            return

        handler = self._handler
        if handler is None:
            handler = default_handler()

        if self._context is None:
            ui = UI(handler = handler)
        else:
            context = self._context.copy()
            context['table_editor_object'] = context['object']
            context['object'] = self._obj
            ui = UI(handler = handler, context = context)

        # Link the editor's undo history in to the main ui undo history if the
        # UI object is available:
        factory = self._factory
        if factory._ui is not None:
            ui.history = factory._ui.history

        # make sure the factory knows this is a grid_cell editor
        factory.is_grid_cell = True
        factory_method = getattr(factory, self._style + '_editor')
        self._editor   = factory_method(ui,
                                        self._obj,
                                        self._name,
                                        self._description,
                                        parent)

        # Tell the editor to actually build the editing widget:
        self._editor.prepare(parent)

        # Find the control to use as the editor:
        self._control = control = self._editor.control

        # Calculate and save the required editor height:
        grid, row, col = getattr(self, '_grid_info', (None, None, None))
        width, height  = control.GetBestSize()

        self_height    = self._height
        if self_height > 1.0:
            height = int( self_height )
        elif (self_height >= 0.0) and (grid is not None):
            height = int(self_height * grid.GetSize().Get()[1])

        self_width = self._width
        if self_width > 1.0:
            width = int( self_width )
        elif (self_width >= 0.0) and (grid is not None):
            width = int(self_width * grid.GetSize().Get()[0])

        self._edit_width, self._edit_height = width, height

        # Set up the event handler for each window in the cell editor:
        push_control(control, grid)

        # Set up the first control found within the cell editor as the cell
        # editor control:
        control = get_control(control)
        if control is not None:
            self.SetControl(control)

    def SetSize(self, rect):
        """ Called to position/size the edit control within the cell rectangle.
            If you don't fill the cell (the rect) then be sure to override
            PaintBackground and do something meaningful there.
        """
        changed = False
        edit_width, edit_height = rect.width, rect.height
        grid, row, col = getattr(self, '_grid_info', (None, None, None))
        if (grid is not None) and self._editor.scrollable:
            edit_width, cur_width = self._edit_width, grid.GetColSize(col)

            restore_width = getattr( grid, '_restore_width', None )
            if restore_width is not None:
                cur_width = restore_width

            if (edit_width > cur_width) or (restore_width is not None):
                edit_width = max( edit_width, cur_width )
                grid._restore_width = cur_width
                grid.SetColSize(col, edit_width + 1 + (col == 0))
                changed = True
            else:
                edit_width = cur_width

            edit_height, cur_height = self._edit_height, grid.GetRowSize(row)

            restore_height = getattr( grid, '_restore_height', None )
            if restore_height is not None:
                cur_height = restore_height

            if (edit_height > cur_height) or (restore_height is not None):
                edit_height = max( edit_height, cur_height )
                grid._restore_height = cur_height
                grid.SetRowSize(row, edit_height + 1 + (row == 0))
                changed = True
            else:
                edit_height = cur_height

            if changed:
                grid.ForceRefresh()

<<<<<<< HEAD
        self._control.SetSize(rect.x + 1, rect.y + 1,
                                    edit_width, edit_height,
=======
        self._control.SetSize(rect.x + 1, rect.y + 1, edit_width, edit_height,
>>>>>>> 9c4c915b
                                    SIZE_ALLOW_MINUS_ONE)

        if changed:
            grid.MakeCellVisible(grid.GetGridCursorRow(),
                                 grid.GetGridCursorCol())

    def Show(self, show, attr):
        """ Show or hide the edit control.  You can use the attr (if not None)
            to set colours or fonts for the control.
        """
        if self.IsCreated():
            if wx_28:
                super(TraitGridCellAdapter, self).Show(show, attr)
            else:
                self.base_Show(show, attr)

        return

    def PaintBackground(self, rect, attr):
        """ Draws the part of the cell not occupied by the edit control.  The
            base  class version just fills it with background colour from the
            attribute.  In this class the edit control fills the whole cell so
            don't do anything at all in order to reduce flicker.
        """
        return

    def BeginEdit(self, row, col, grid):
        """ Make sure the control is ready to edit. """
        # We have to manually set the focus to the control
        self._editor.update_editor()
        control = self._control
        control.Show(True)
        control.SetFocus()
        if isinstance(control, wx.TextCtrl):
            control.SetSelection(-1, -1)

    def EndEdit(self, row, col, grid):
        """ Do anything necessary to complete the editing. """
        self._control.Show(False)

        changed        = False
        grid, row, col = self._grid_info

        if grid._no_reset_col:
            grid._no_reset_col = False
        else:
            width = getattr(grid, '_restore_width', None)
            if width is not None:
                del grid._restore_width
                grid.SetColSize(col, width)
                changed = True

        if grid._no_reset_row:
            grid._no_reset_row = False
        else:
            height = getattr(grid, '_restore_height', None)
            if height is not None:
                del grid._restore_height
                grid.SetRowSize(row, height)
                changed = True

        if changed:
            grid.ForceRefresh()

    def Reset(self):
        """ Reset the value in the control back to its starting value. """

        # fixme: should we be using the undo history here?
        return

    def StartingKey(self, evt):
        """ If the editor is enabled by pressing keys on the grid, this will be
            called to let the editor do something about that first key
            if desired.
        """
        return

    def StartingClick(self):
        """ If the editor is enabled by clicking on the cell, this method
            will be called to allow the editor to simulate the click on the
            control if needed.
        """
        return

    def Destroy(self):
        """ Final cleanup. """
        self._editor.dispose()
        return

    def Clone(self):
        """ Create a new object which is the copy of this one. """
        return TraitGridCellAdapter(self._factory, self._obj, self._name,
                                    self._description, style=self._style)

    def dispose(self):
        grid, _, _ = getattr(self, '_grid_info', (None, None, None))
        pop_control(self._editor.control, grid)
        if self._editor is not None:
            self._editor.dispose()

#### EOF ######################################################################<|MERGE_RESOLUTION|>--- conflicted
+++ resolved
@@ -175,13 +175,8 @@
             if changed:
                 grid.ForceRefresh()
 
-<<<<<<< HEAD
-        self._control.SetSize(rect.x + 1, rect.y + 1,
-                                    edit_width, edit_height,
-=======
         self._control.SetSize(rect.x + 1, rect.y + 1, edit_width, edit_height,
->>>>>>> 9c4c915b
-                                    SIZE_ALLOW_MINUS_ONE)
+                              SIZE_ALLOW_MINUS_ONE)
 
         if changed:
             grid.MakeCellVisible(grid.GetGridCursorRow(),
