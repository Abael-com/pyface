#------------------------------------------------------------------------------
# Copyright (c) 2005, Enthought, Inc.
# All rights reserved.
#
# This software is provided without warranty under the terms of the BSD
# license included in enthought/LICENSE.txt and may be redistributed only
# under the conditions described in the aforementioned license.  The license
# is also available online at http://www.enthought.com/licenses/BSD.txt
# Thanks for using Enthought open source!
#
# Author: Enthought, Inc.
# Description: <Enthought pyface package component>
#------------------------------------------------------------------------------
""" A clickable/draggable widget containing an image. """
from __future__ import absolute_import

# Major package imports.
import wx

# Enthought library imports.
from traits.api import Any, Bool, Event

# Local imports.
from .widget import Widget


class ImageWidget(Widget):
    """ A clickable/draggable widget containing an image. """

    #### 'ImageWidget' interface ##############################################

    # The bitmap.
    bitmap = Any

    # Is the widget selected?
    selected = Bool(False)

    #### Events ####

    # A key was pressed while the tree is in focus.
    key_pressed = Event

    # A node has been activated (ie. double-clicked).
    node_activated = Event

    # A drag operation was started on a node.
    node_begin_drag = Event

    # A (non-leaf) node has been collapsed.
    node_collapsed = Event

    # A (non-leaf) node has been expanded.
    node_expanded = Event

    # A left-click occurred on a node.
    node_left_clicked = Event

    # A right-click occurred on a node.
    node_right_clicked = Event

    #### Private interface ####################################################

    _selected = Any

    ###########################################################################
    # 'object' interface.
    ###########################################################################

    def __init__ (self, parent, **traits):
        """ Creates a new widget. """

        # Base class constructors.
        super(ImageWidget, self).__init__(**traits)

        # Add some padding around the image.
        size = (self.bitmap.GetWidth() + 10, self.bitmap.GetHeight() + 10)

        # Create the toolkit-specific control.
        self.control = wx.Window(parent, -1, size=size)
        self.control.__tag__ = 'hack'

        self._mouse_over  = False
        self._button_down = False

        # Set up mouse event handlers:
        self.control.Bind(wx.EVT_ENTER_WINDOW, self._on_enter_window)
        self.control.Bind(wx.EVT_LEAVE_WINDOW, self._on_leave_window)
        self.control.Bind(wx.EVT_LEFT_DCLICK, self._on_left_dclick)
        self.control.Bind(wx.EVT_LEFT_DOWN, self._on_left_down)
        self.control.Bind(wx.EVT_LEFT_UP, self._on_left_up)
        self.control.Bind(wx.EVT_PAINT, self._on_paint)

        # Pens used to draw the 'selection' marker:
        # ZZZ: Make these class instances when moved to the wx toolkit code.
        self._selectedPenDark = wx.Pen(
<<<<<<< HEAD
            wx.SystemSettings.GetColour(wx.SYS_COLOUR_3DSHADOW), 1,
            wx.PENSTYLE_SOLID
        )

        self._selectedPenLight = wx.Pen(
            wx.SystemSettings.GetColour(wx.SYS_COLOUR_3DHIGHLIGHT), 1,
            wx.PENSTYLE_SOLID
        )
=======
            wx.SystemSettings.GetColour(wx.SYS_COLOUR_3DSHADOW), 1, wx.SOLID)

        self._selectedPenLight = wx.Pen(
            wx.SystemSettings.GetColour(wx.SYS_COLOUR_3DHIGHLIGHT), 1,
            wx.SOLID)
>>>>>>> 9c4c915b

        return

    ###########################################################################
    # Private interface.
    ###########################################################################

    #### Trait event handlers #################################################

    def _bitmap_changed(self, bitmap):
        """ Called when the widget's bitmap is changed. """

        if self.control is not None:
            self.control.Refresh()

        return

    def _selected_changed(self, selected):
        """ Called when the selected state of the widget is changed. """

        if selected:
            for control in self.GetParent().GetChildren():
                if hasattr(control, '__tag__'):
                    if control.Selected():
                      control.Selected(False)
                      break

                self.Refresh()

        return

    #### wx event handlers ####################################################

    def _on_enter_window(self, event):
        """ Called when the mouse enters the widget. """

        if self._selected is not None:
            self._mouse_over = True
            self.Refresh()

        return

    def _on_leave_window(self, event):
        """ Called when the mouse leaves the widget. """

        if self._mouse_over:
            self._mouse_over = False
            self.Refresh()

        return

    def _on_left_dclick(self, event):
        """ Called when the left mouse button is double-clicked. """

        #print 'left dclick'

        event.Skip()

        return

    def _on_left_down ( self, event = None ):
        """ Called when the left mouse button goes down on the widget. """

        #print 'left down'

        if self._selected is not None:
            self.CaptureMouse()
            self._button_down = True
            self.Refresh()

        event.Skip()

        return

    def _on_left_up ( self, event = None ):
        """ Called when the left mouse button goes up on the widget. """

        #print 'left up'

        need_refresh = self._button_down
        if need_refresh:
            self.ReleaseMouse()
            self._button_down = False

        if self._selected is not None:
<<<<<<< HEAD
            wdx, wdy = self.GetClientSize()
=======
            wdx, wdy = self.GetClientSize().Get()
>>>>>>> 9c4c915b
            x        = event.GetX()
            y        = event.GetY()
            if (0 <= x < wdx) and (0 <= y < wdy):
                if self._selected != -1:
                    self.Selected( True )
                elif need_refresh:
                    self.Refresh()

                return

        if need_refresh:
            self.Refresh()

        event.Skip()

        return

    def _on_paint ( self, event = None ):
        """ Called when the widget needs repainting. """

        wdc      = wx.PaintDC( self.control )
<<<<<<< HEAD
        wdx, wdy = self.control.GetClientSize()
=======
        wdx, wdy = self.control.GetClientSize().Get()
>>>>>>> 9c4c915b
        bitmap   = self.bitmap
        bdx      = bitmap.GetWidth()
        bdy      = bitmap.GetHeight()
        wdc.DrawBitmap( bitmap, (wdx - bdx) // 2, (wdy - bdy) // 2, True )

        pens = [ self._selectedPenLight, self._selectedPenDark ]
        bd   = self._button_down
        if self._mouse_over:
            wdc.SetBrush( wx.TRANSPARENT_BRUSH )
            wdc.SetPen( pens[ bd ] )
            wdc.DrawLine( 0, 0, wdx, 0 )
            wdc.DrawLine( 0, 1, 0, wdy )
            wdc.SetPen( pens[ 1 - bd ] )
            wdc.DrawLine( wdx - 1, 1, wdx - 1, wdy )
            wdc.DrawLine( 1, wdy - 1, wdx - 1, wdy - 1 )

        if self._selected == True:
            wdc.SetBrush( wx.TRANSPARENT_BRUSH )
            wdc.SetPen( pens[ bd ] )
            wdc.DrawLine( 1, 1, wdx - 1, 1 )
            wdc.DrawLine( 1, 1, 1, wdy - 1 )
            wdc.DrawLine( 2, 2, wdx - 2, 2 )
            wdc.DrawLine( 2, 2, 2, wdy - 2 )
            wdc.SetPen( pens[ 1 - bd ] )
            wdc.DrawLine( wdx - 2, 2, wdx - 2, wdy - 1 )
            wdc.DrawLine( 2, wdy - 2, wdx - 2, wdy - 2 )
            wdc.DrawLine( wdx - 3, 3, wdx - 3, wdy - 2 )
            wdc.DrawLine( 3, wdy - 3, wdx - 3, wdy - 3 )

        return

#### EOF ######################################################################<|MERGE_RESOLUTION|>--- conflicted
+++ resolved
@@ -93,22 +93,11 @@
         # Pens used to draw the 'selection' marker:
         # ZZZ: Make these class instances when moved to the wx toolkit code.
         self._selectedPenDark = wx.Pen(
-<<<<<<< HEAD
-            wx.SystemSettings.GetColour(wx.SYS_COLOUR_3DSHADOW), 1,
-            wx.PENSTYLE_SOLID
-        )
-
-        self._selectedPenLight = wx.Pen(
-            wx.SystemSettings.GetColour(wx.SYS_COLOUR_3DHIGHLIGHT), 1,
-            wx.PENSTYLE_SOLID
-        )
-=======
             wx.SystemSettings.GetColour(wx.SYS_COLOUR_3DSHADOW), 1, wx.SOLID)
 
         self._selectedPenLight = wx.Pen(
             wx.SystemSettings.GetColour(wx.SYS_COLOUR_3DHIGHLIGHT), 1,
             wx.SOLID)
->>>>>>> 9c4c915b
 
         return
 
@@ -194,11 +183,7 @@
             self._button_down = False
 
         if self._selected is not None:
-<<<<<<< HEAD
-            wdx, wdy = self.GetClientSize()
-=======
             wdx, wdy = self.GetClientSize().Get()
->>>>>>> 9c4c915b
             x        = event.GetX()
             y        = event.GetY()
             if (0 <= x < wdx) and (0 <= y < wdy):
@@ -220,11 +205,7 @@
         """ Called when the widget needs repainting. """
 
         wdc      = wx.PaintDC( self.control )
-<<<<<<< HEAD
-        wdx, wdy = self.control.GetClientSize()
-=======
         wdx, wdy = self.control.GetClientSize().Get()
->>>>>>> 9c4c915b
         bitmap   = self.bitmap
         bdx      = bitmap.GetWidth()
         bdy      = bitmap.GetHeight()
