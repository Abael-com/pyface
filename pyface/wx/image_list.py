#------------------------------------------------------------------------------
# Copyright (c) 2005, Enthought, Inc.
# All rights reserved.
#
# This software is provided without warranty under the terms of the BSD
# license included in enthought/LICENSE.txt and may be redistributed only
# under the conditions described in the aforementioned license.  The license
# is also available online at http://www.enthought.com/licenses/BSD.txt
# Thanks for using Enthought open source!
#
# Author: Enthought, Inc.
# Description: <Enthought util package component>
#------------------------------------------------------------------------------
""" A cached image list. """


# Major package imports.
import wx
import six


# fixme: rename to 'CachedImageList'?!?
class ImageList(wx.ImageList):
    """ A cached image list. """

    def __init__(self, width, height):
        """ Creates a new cached image list. """

        # Base-class constructor.
        wx.ImageList.__init__(self, width, height)

        self._width = width
        self._height = height

        # Cache of the indexes of the images in the list!
        self._cache = {} # {filename : index}

        return

    ###########################################################################
    # 'ImageList' interface.
    ###########################################################################

    def GetIndex(self, filename):
        """ Returns the index of the specified image.

        The image will be loaded and added to the image list if it is not
        already there.

        """

        # If the icon is a string then it is the filename of some kind of
        # image (e.g 'foo.gif', 'image/foo.png' etc).
        if isinstance(filename, six.string_types):
            # Try the cache first.
            index = self._cache.get(filename)
            if index is None:
                # Load the image from the file and add it to the list.
                #
                # N.B 'wx.BITMAP_TYPE_ANY' tells wxPython to attempt to
                # ---- autodetect the image format.
                image = wx.Image(filename, wx.BITMAP_TYPE_ANY)

                # We force all images in the cache to be the same size.
                self._scale(image)

                # We also force them to be bitmaps!
                bmp = image.ConvertToBitmap()

                # Add the bitmap to the actual list...
                index = self.Add(bmp)

                # ... and update the cache.
                self._cache[filename] = index

        # Otherwise the icon is *actually* an icon (in our case, probably
        # related to a MIME type).
        else:
            #image = filename
            #self._scale(image)
            #bmp = image.ConvertToBitmap()
            #index = self.Add(bmp)

            #return index

            icon = filename

            # We also force them to be bitmaps!
<<<<<<< HEAD
            bmp = Bitmap(self._width, self._height)
=======
            bmp = wx.Bitmap(self._width, self._height)
>>>>>>> 9c4c915b
            bmp.CopyFromIcon(icon)
            # We force all images in the cache to be the same size.
            image = wx.ImageFromBitmap(bmp)
            self._scale(image)

            bmp = image.ConvertToBitmap()

            index = self.Add(bmp)

        return index

    ###########################################################################
    # Private interface.
    ###########################################################################

    def _scale(self, image):
        """ Scales the specified image (if necessary). """

        if image.GetWidth() != self._width or image.GetHeight()!= self._height:
            image.Rescale(self._width, self._height)

        return image

#### EOF ######################################################################<|MERGE_RESOLUTION|>--- conflicted
+++ resolved
@@ -86,11 +86,7 @@
             icon = filename
 
             # We also force them to be bitmaps!
-<<<<<<< HEAD
-            bmp = Bitmap(self._width, self._height)
-=======
             bmp = wx.Bitmap(self._width, self._height)
->>>>>>> 9c4c915b
             bmp.CopyFromIcon(icon)
             # We force all images in the cache to be the same size.
             image = wx.ImageFromBitmap(bmp)
