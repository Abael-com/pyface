#-------------------------------------------------------------------------------
#
#  Copyright (c) 2005, Enthought, Inc.
#  All rights reserved.
#
#  This software is provided without warranty under the terms of the BSD
#  license included in enthought/LICENSE.txt and may be redistributed only
#  under the conditions described in the aforementioned license.  The license
#  is also available online at http://www.enthought.com/licenses/BSD.txt
#
#  Thanks for using Enthought open source!
#
#  Author: David C. Morrill
#  Date:   10/18/2005
#
#-------------------------------------------------------------------------------

""" Pyface 'DockWindow' support.

    This package provides a Pyface 'dockable' window component that allows
    child windows to be reorganized within the DockWindow using drag and drop.
    The component also allows multiple sub-windows to occupy the same
    sub-region of the DockWindow, in which case each sub-window appears as a
    separate notebook-like tab within the region.
"""

#-------------------------------------------------------------------------------
#  Imports:
#-------------------------------------------------------------------------------

import shelve
import os
import wx
import sys

from pyface.api import SystemMetrics

from traits.api \
    import HasPrivateTraits, Instance, Tuple, Property, Any, Str, List, Bool

from traits.trait_base \
    import traits_home

from traitsui.api \
    import View, HGroup, VGroup, Item, Handler, error

from traitsui.helper \
    import user_name_for

from traitsui.menu \
    import Menu, Action, Separator

from traitsui.dockable_view_element \
    import DockableViewElement

from traitsui.dock_window_theme \
    import dock_window_theme, DockWindowTheme

from pyface.wx.drag_and_drop \
    import PythonDropTarget, clipboard

from pyface.message_dialog \
    import error as warning

from .dock_sizer import DockSizer, DockControl, DockRegion, DockStyle, \
    DockSplitter, no_dock_info, clear_window, features
from .idockable import IDockable
from .idock_ui_provider import IDockUIProvider

is_mac = (sys.platform == 'darwin')

#-------------------------------------------------------------------------------
#  Global data:
#-------------------------------------------------------------------------------

# Dictionary of cursors in use:
cursor_map = {}

#-------------------------------------------------------------------------------
#  DockWindow context menu:
#-------------------------------------------------------------------------------

min_max_action = Action( name   = 'Maximize',
                         action = 'on_min_max' )

undock_action  = Action( name   = 'Undock',
                         action = 'on_undock' )

lock_action    = Action( name   = 'Lock Layout',
                         action = 'on_lock_layout',
                         style  = 'toggle' )

layout_action  = Action( name   = 'Switch Layout',
                         action = 'on_switch_layout' )

save_action    = Action( name   = 'Save Layout...',
                         action = 'on_save_layout' )

#hide_action    = Action( name   = 'Hide',
#                         action = 'on_hide' )
#
#show_action    = Action( name   = 'Show',
#                         action = 'on_show' )

edit_action    = Action( name   = 'Edit Properties...',
                         action = 'on_edit' )

enable_features_action  = Action( name   = 'Show All',
                                  action = 'on_enable_all_features' )

disable_features_action = Action( name   = 'Hide All',
                                  action = 'on_disable_all_features' )

#-------------------------------------------------------------------------------
#  'DockWindowHandler' class/interface:
#-------------------------------------------------------------------------------

class DockWindowHandler ( HasPrivateTraits ):

    #---------------------------------------------------------------------------
    #  Returns whether or not a specified object can be inserted into the view:
    #---------------------------------------------------------------------------

    def can_drop ( self, object ):
        """ Returns whether or not a specified object can be inserted into the
            view.
        """
        return True

    #---------------------------------------------------------------------------
    #  Returns the DockControl object for a specified object:
    #---------------------------------------------------------------------------

    def dock_control_for ( self, parent, object ):
        """ Returns the DockControl object for a specified object.
        """
        try:
            name = object.name
        except:
            try:
                name = object.label
            except:
                name = ''
        if name == '':
            name = user_name_for( object.__class__.__name__ )

        image  = None
        export = ''
        if isinstance( object, DockControl ):
            dock_control = object
            image        = dock_control.image
            export       = dock_control.export
            dockable     = dock_control.dockable
            close        = dockable.dockable_should_close()
            if close:
                dock_control.close( force = True )

            control = dockable.dockable_get_control( parent )

            # If DockControl was closed, then reset it to point to the new
            # control:
            if close:
                dock_control.trait_set(
                    control = control,
                    style   = parent.owner.style)
                dockable.dockable_init_dockcontrol( dock_control )
                return dock_control

        elif isinstance( object, IDockable ):
            dockable = object
            control  = dockable.dockable_get_control( parent )
        else:
            ui       = object.get_dockable_ui( parent )
            dockable = DockableViewElement( ui = ui )
            export   = ui.view.export
            control  = ui.control

        dc = DockControl( control   = control,
                          name      = name,
                          export    = export,
                          style     = parent.owner.style,
                          image     = image,
                          closeable = True )

        dockable.dockable_init_dockcontrol( dc )

        return dc

    #---------------------------------------------------------------------------
    #  Creates a new view of a specified control:
    #---------------------------------------------------------------------------

    def open_view_for ( self, control, use_mouse = True ):
        """ Creates a new view of a specified control.
        """
        from dock_window_shell import DockWindowShell

        DockWindowShell( control, use_mouse = use_mouse )

    #---------------------------------------------------------------------------
    #  Handles the DockWindow becoming empty:
    #---------------------------------------------------------------------------

    def dock_window_empty ( self, dock_window ):
        """ Handles the DockWindow becoming empty.
        """
        if dock_window.auto_close:
            dock_window.control.GetParent().Destroy()

# Create a singleton handler:
dock_window_handler = DockWindowHandler()

#-------------------------------------------------------------------------------
#  'LayoutName' class:
#-------------------------------------------------------------------------------

class LayoutName ( Handler ):

    #---------------------------------------------------------------------------
    #  Trait definitions:
    #---------------------------------------------------------------------------

    # Name the user wants to assign to the layout:
    name = Str

    # List of currently assigned names:
    names = List( Str )

    #---------------------------------------------------------------------------
    #  Traits view definitions:
    #---------------------------------------------------------------------------

    view = View( Item( 'name', label = 'Layout name' ),
                 title   = 'Save Layout',
                 kind    = 'modal',
                 buttons = [ 'OK', 'Cancel' ] )

    #---------------------------------------------------------------------------
    #  Handles a request to close a dialog-based user interface by the user:
    #---------------------------------------------------------------------------

    def close ( self, info, is_ok ):
        if is_ok:
            name = info.object.name.strip()
            if name == '':
                warning( info.ui.control, 'No name specified',
                         title = 'Save Layout Error' )
                return False
            if name in self.names:
                return error( message = '%s is already defined. Replace?' %
                                        name,
                              title   = 'Save Layout Warning',
                              parent  = info.ui.control )

        return True

#-------------------------------------------------------------------------------
#  'DockWindow' class:
#-------------------------------------------------------------------------------

class DockWindow ( HasPrivateTraits ):

    #---------------------------------------------------------------------------
    #  Trait definitions:
    #---------------------------------------------------------------------------

    # The wx.Window being used as the DockWindow:
    control = Instance( wx.Window )

    # The handler used to determine how certain events should be processed:
    handler = Any( dock_window_handler )

    # The 'extra' arguments to be passed to each handler call:
    handler_args = Tuple

    # Close the parent window if the DockWindow becomes empty:
    auto_close = Bool(False)

    # The DockWindow graphical theme style information:
    theme = Instance( DockWindowTheme, allow_none = False )

    # Default style for external objects dragged into the window:
    style = DockStyle

    # Return the sizer associated with the control (i.e. window)
    sizer = Property

    # The id used to identify this DockWindow:
    id = Str

    #---------------------------------------------------------------------------
    #  Initializes the object:
    #---------------------------------------------------------------------------

    def __init__ ( self, parent, wid = -1, pos = wx.DefaultPosition,
                   size = wx.DefaultSize, style = wx.FULL_REPAINT_ON_RESIZE,
                   **traits ):
        super( DockWindow, self ).__init__( **traits )

        # Create the actual window:
        self.control  = control = wx.Window( parent, wid, pos, size, style )
        control.owner = self

        # Set up the 'paint' event handler:
        control.Bind(wx.EVT_PAINT, self._paint)
        control.Bind(wx.EVT_SIZE, self._size)

        # Set up mouse event handlers:
        control.Bind(wx.EVT_LEFT_DOWN, self._left_down)
        control.Bind(wx.EVT_LEFT_UP, self._left_up)
        control.Bind(wx.EVT_LEFT_DCLICK, self._left_dclick)
        control.Bind(wx.EVT_RIGHT_DOWN, self._right_down)
        control.Bind(wx.EVT_RIGHT_UP, self.right_up)
<<<<<<< HEAD
        control.Bind(wx.EVT_MOTION, self._mouse_move )
=======
        control.Bind(wx.EVT_MOTION, self._mouse_move)
>>>>>>> 9c4c915b
        control.Bind(wx.EVT_LEAVE_WINDOW, self._mouse_leave)

        control.SetDropTarget( PythonDropTarget( self ) )

        # Initialize the window background color:
        if self.theme.use_theme_color:
            color = self.theme.tab.image_slice.bg_color
        else:
            color = SystemMetrics().dialog_background_color
            color = wx.Colour(int(color[0]*255), int(color[1]*255), int(color[2]*255))

        self.control.SetBackgroundColour( color )

    #-- Default Trait Values ---------------------------------------------------

    def _theme_default ( self ):
        return dock_window_theme()

    #-- Trait Event Handlers ---------------------------------------------------

    def _theme_changed ( self, theme ):
        if self.control is not None:
            if theme.use_theme_color:
                color = theme.tab.image_slice.bg_color
            else:
                color = wx.NullColour
            self.control.SetBackgroundColour( color )

            self.update_layout()

    #---------------------------------------------------------------------------
    #  Notifies the DockWindow that its contents are empty:
    #---------------------------------------------------------------------------

    def dock_window_empty ( self ):
        """ Notifies the DockWindow that its contents are empty.
        """
        self.handler.dock_window_empty( self )

    #---------------------------------------------------------------------------
    #  Sets the cursor to a specified cursor shape:
    #---------------------------------------------------------------------------

    def set_cursor ( self, cursor = None ):
        """ Sets the cursor to a specified cursor shape.
        """
        if cursor is None:
            self.control.SetCursor( wx.NullCursor )
            return

        global cursor_map

        if cursor not in cursor_map:
<<<<<<< HEAD
            cursor_map[ cursor ] = wx.Cursor( cursor )
=======
            cursor_map[cursor] = wx.Cursor(cursor)
>>>>>>> 9c4c915b

        self.control.SetCursor( cursor_map[ cursor ] )

    #---------------------------------------------------------------------------
    #  Releases ownership of the mouse capture:
    #---------------------------------------------------------------------------

    def release_mouse ( self ):
        """ Releases ownership of the mouse capture.
        """
        if self._owner is not None:
            self._owner = None
            self.control.ReleaseMouse()

    #---------------------------------------------------------------------------
    #  Updates the layout of the window:
    #---------------------------------------------------------------------------

    def update_layout ( self ):
        """ Updates the layout of the window.
        """
        # There are cases where a layout has been scheduled for a DockWindow,
        # but then the DockWindow is destroyed, which will cause the calls
        # below to fail. So we catch the 'RuntimeError' exception and
        # ignore it:
        #try:
        #self.control.Layout()
        #self.control.Refresh()
        #except wx.PyDeadObjectError:
        #pass
        if self.control:
            self.control.Layout()
            self.control.Refresh()
<<<<<<< HEAD
        except RuntimeError:
            pass
=======
>>>>>>> 9c4c915b

    #---------------------------------------------------------------------------
    #  Minimizes/Maximizes a specified DockControl:
    #---------------------------------------------------------------------------

    def min_max ( self, dock_control ):
        """ Minimizes/maximizes a specified DockControl.
        """
        sizer = self.sizer
        if sizer is not None:
            sizer.MinMax( self.control, dock_control )
            self.update_layout()

    #---------------------------------------------------------------------------
    #  Pops up the feature bar for a specified DockControl:
    #---------------------------------------------------------------------------

    def feature_bar_popup ( self, dock_control ):
        """ Pops up the feature bar for a specified DockControl.
        """
        fb = self._feature_bar
        if fb is None:
            from feature_bar import FeatureBar

            self._feature_bar = fb = FeatureBar( parent = self.control )
            fb.on_trait_change( self._feature_bar_closed, 'completed' )

        fb.dock_control = dock_control
        fb.show()

    #---------------------------------------------------------------------------
    #  Handles closing the feature bar:
    #---------------------------------------------------------------------------

    def _feature_bar_closed ( self ):
        fb = self._feature_bar
        fb.dock_control.feature_bar_closed()
        fb.hide()

    #---------------------------------------------------------------------------
    #  Perform all operations needed to close the window:
    #---------------------------------------------------------------------------

    def close ( self ):
        """ Closes the dock window.  In this case, all event handlers are
        unregistered.  Other cleanup operations go here, but at the moment Linux
        (and other non-Windows platforms?) are less forgiving when things like
        event handlers arent unregistered.
        """
        self._unregister_event_handlers()

    #---------------------------------------------------------------------------
    #  Unregister all event handlers:
    #---------------------------------------------------------------------------

    def _unregister_event_handlers ( self ):
        """ Unregister all event handlers setup in the constructor.  This is
        typically done prior to an app shutting down and is needed since Linux
        (and other non-Windows platforms?) trigger mouse, repaint, etc. events
        for controls which have already been deleted.
        """
        control = self.control
        if control is not None:
<<<<<<< HEAD
            control.Unbind(wx.EVT_PAINT)
            control.Unbind(wx.EVT_SIZE)
            control.Unbind(wx.EVT_LEFT_DOWN)
            control.Unbind(wx.EVT_LEFT_UP)
            control.Unbind(wx.EVT_LEFT_DCLICK)
            control.Unbind(wx.EVT_RIGHT_DOWN)
            control.Unbind(wx.EVT_RIGHT_UP)
            control.Unbind(wx.EVT_MOTION)
            control.Unbind(wx.EVT_LEAVE_WINDOW)
=======
            control.Bind(wx.EVT_PAINT, None)
            control.Bind(wx.EVT_SIZE, None)
            control.Bind(wx.EVT_LEFT_DOWN, None)
            control.Bind(wx.EVT_LEFT_UP, None)
            control.Bind(wx.EVT_LEFT_DCLICK, None)
            control.Bind(wx.EVT_RIGHT_DOWN, None)
            control.Bind(wx.EVT_RIGHT_UP, None)
            control.Bind(wx.EVT_MOTION, None)
            control.Bind(wx.EVT_LEAVE_WINDOW, None)
>>>>>>> 9c4c915b

    #---------------------------------------------------------------------------
    #  Handles repainting the window:
    #---------------------------------------------------------------------------

    def _paint ( self, event ):
        """ Handles repainting the window.
        """
        # There is a problem on macs where we get paints when the update
        # is entirely within children.
        if is_mac and self._is_child_paint():
            return

        sizer = self.sizer
        if isinstance( sizer, DockSizer ):
            sizer.Draw( self.control )
        else:
            clear_window( self.control )

    #---------------------------------------------------------------------------
    #  Uses wx calls to determine if we really need to paint or the children will
    #  do it.
    #---------------------------------------------------------------------------

    def _is_child_paint ( self ):
        """ Returns whether or not the current update region is entirely within a child.
        """
        if self.control.Children:
            update_rect = self.control.UpdateRegion.Box
            for child in self.control.Children:
                if not child.HasTransparentBackground() and \
                        child.Rect.Contains(update_rect):
                    return True
        return False

    #---------------------------------------------------------------------------
    #  Handles the window being resized:
    #---------------------------------------------------------------------------

    def _size ( self, event ):
        """ Handles the window being resized.
        """
        sizer = self.sizer
        if sizer is not None:
            try:
<<<<<<< HEAD
                dx, dy = self.control.GetSize()
=======
                dx, dy = self.control.GetSize().Get()
>>>>>>> 9c4c915b
                sizer.SetDimension( 0, 0, dx, dy )
            except:
                # fixme: This is temporary code to work around a problem in
                #        ProAVA2 that we are still trying to track down...
                pass

        event.Skip()
    #---------------------------------------------------------------------------
    #  Handles the left mouse button being pressed:
    #---------------------------------------------------------------------------

    def _left_down ( self, event ):
        """ Handles the left mouse button being pressed.
        """
        sizer = self.sizer
        if sizer is not None:
            object = sizer.ObjectAt( event.GetX(), event.GetY() )
            if object is not None:
                self._owner = object
                self.control.CaptureMouse()
                object.mouse_down( event )

    #---------------------------------------------------------------------------
    #  Handles the left mouse button being released:
    #---------------------------------------------------------------------------

    def _left_up ( self, event ):
        """ Handles the left mouse button being released.
        """
        window = self.control
        if self._owner is not None:
            window.ReleaseMouse()
            self._owner.mouse_up( event )
            self._owner = None

        # Check for the user requesting that the layout structure be reset:
        if event.ShiftDown():
            if event.ControlDown():
                # Check for the developer requesting a structure dump (DEBUG):
                if event.AltDown():
                    contents = self.sizer.GetContents()
                    if contents is not None:
                        contents.dump()
                        sys.stdout.flush()
                else:
                    self.sizer.ResetStructure( window )
                    self.update_layout()
            elif event.AltDown():
                self.sizer.ToggleLock()
                self.update_layout()

    #---------------------------------------------------------------------------
    #  Handles the left mouse button being double clicked:
    #---------------------------------------------------------------------------

    def _left_dclick ( self, event ):
        """ Handles the left mouse button being double clicked.
        """
        sizer = self.sizer
        if sizer is not None:
            object = sizer.ObjectAt( event.GetX(), event.GetY(), True )
            if isinstance( object, DockControl ):
                dockable = object.dockable
                if (((dockable is None) or
                     (dockable.dockable_dclick( object, event ) is False)) and
                    (object.style != 'fixed')):
                    self.min_max( object )
            elif isinstance( object, DockRegion ):
                self._owner = object
                self.control.CaptureMouse()
                object.mouse_down( event )

    #---------------------------------------------------------------------------
    #  Handles the right mouse button being pressed:
    #---------------------------------------------------------------------------

    def _right_down ( self, event ):
        """ Handles the right mouse button being pressed.
        """
        pass

    #---------------------------------------------------------------------------
    #  Handles the right mouse button being released:
    #---------------------------------------------------------------------------

    def right_up ( self, event ):
        """ Handles the right mouse button being released.
        """
        sizer = self.sizer
        if sizer is not None:
            object = sizer.ObjectAt( event.GetX(), event.GetY(), True )
            if object is not None:
                popup_menu      = None
                window          = self.control
                is_dock_control = isinstance( object, DockControl )

                if (is_dock_control and (object.dockable is not None) and
                    (event.ShiftDown() or event.ControlDown() or
                     event.AltDown())):
                    self._menu_self = object.dockable
                    popup_menu = object.dockable.dockable_menu( object, event )

                if popup_menu is None:
                    self._menu_self = self
                    section         = self.sizer.GetContents()
                    is_splitter     = isinstance( object, DockSplitter )
                    self._object    = object
                    if is_splitter:
                        self._object = object = object.parent
                    group = object
                    if is_dock_control:
                        group = group.parent
                    if sizer.IsMaximizable():
                        min_max_action.name = 'Maximize'
                    else:
                        min_max_action.name = 'Restore'
                    min_max_action.enabled  = is_dock_control
                    undock_action.enabled   = is_dock_control
                    edit_action.enabled     = (not is_splitter)
                    controls                = section.get_controls( False )
                    lock_action.checked     = ((len( controls ) > 0) and
                                               controls[0].locked)
                    save_action.enabled     = (self.id != '')

                    feature_menu = self._get_feature_menu()
                    restore_menu, delete_menu = self._get_layout_menus()
                    popup_menu = Menu( min_max_action,
                                       undock_action,
                                       Separator(),
                                       feature_menu,
                                       #Separator(),
                                       #hide_action,
                                       #show_action,
                                       Separator(),
                                       lock_action,
                                       layout_action,
                                       Separator(),
                                       save_action,
                                       restore_menu,
                                       delete_menu,
                                       Separator(),
                                       edit_action,
                                       name = 'popup' )

<<<<<<< HEAD
                window.PopupMenu( popup_menu.create_menu( window, self ),
=======
                window.PopupMenu(
                    popup_menu.create_menu(window, self),
>>>>>>> 9c4c915b
                                    event.GetX() - 10, event.GetY() - 10 )
                self._object = None

    #---------------------------------------------------------------------------
    #  Handles the mouse moving over the window:
    #---------------------------------------------------------------------------

    def _mouse_move ( self, event ):
        """ Handles the mouse moving over the window.
        """
        if self._last_dock_control is not None:
            self._last_dock_control.reset_feature_popup()
            self._last_dock_control = None

        if self._owner is not None:
            self._owner.mouse_move( event )
        else:
            sizer = self.sizer
            if sizer is not None:
                object = (self._object or
                          sizer.ObjectAt( event.GetX(), event.GetY() ))
                self._set_cursor( event, object )

                if object is not self._hover:
                    if self._hover is not None:
                        self._hover.hover_exit( event )

                    if object is not None:
                        object.hover_enter( event )

                    self._hover = object

                # Handle feature related processing:
                if (isinstance( object, DockControl ) and
                    object.feature_activate( event )):
                    self._last_dock_control = object


    #---------------------------------------------------------------------------
    #  Handles the mouse leaving the window:
    #---------------------------------------------------------------------------

    def _mouse_leave ( self, event ):
        """ Handles the mouse leaving the window.
        """
        if self._hover is not None:
            self._hover.hover_exit( event )
            self._hover = None
        self._set_cursor( event )

    #---------------------------------------------------------------------------
    #  Sets the cursor for a specified object:
    #---------------------------------------------------------------------------

    def _set_cursor ( self, event, object = None ):
        """ Sets the cursor for a specified object.
        """
        if object is None:
            self.set_cursor()
        else:
            self.set_cursor( object.get_cursor( event ) )

#-- Context menu action handlers -----------------------------------------------

    #---------------------------------------------------------------------------
    #  Handles the user asking for a DockControl to be maximized/restored:
    #---------------------------------------------------------------------------

    def on_min_max ( self ):
        """ Handles the user asking for a DockControl to be maximized/restored.
        """
        self.min_max( self._object )

    #---------------------------------------------------------------------------
    #  Handles the user requesting an element to be undocked:
    #---------------------------------------------------------------------------

    def on_undock ( self ):
        """ Handles the user requesting an element to be undocked.
        """
        self.handler.open_view_for( self._object, use_mouse = False )

    #---------------------------------------------------------------------------
    #  Handles the user requesting an element to be hidden:
    #---------------------------------------------------------------------------

    def on_hide ( self ):
        """ Handles the user requesting an element to be hidden.
        """
        self._object.show( False )

    #---------------------------------------------------------------------------
    #  Handles the user requesting an element to be shown:
    #---------------------------------------------------------------------------

    def on_show ( self ):
        """ Handles the user requesting an element to be shown.
        """
        object = self._object
        if isinstance( object, DockControl ):
            object = object.parent
        self._hidden_group_for( object ).show( True )

    #---------------------------------------------------------------------------
    #  Handles the user requesting that the current layout be switched:
    #---------------------------------------------------------------------------

    def on_switch_layout ( self ):
        """ Handles the user requesting that the current layout be switched.
        """
        self.sizer.ResetStructure( self.control )
        self.update_layout()

    #---------------------------------------------------------------------------
    #  Handles the user requesting that the layout be locked/unlocked:
    #---------------------------------------------------------------------------

    def on_lock_layout ( self ):
        """ Handles the user requesting that the layout be locked/unlocked.
        """
        self.sizer.ToggleLock()
        self.update_layout()

    #---------------------------------------------------------------------------
    #  Handles the user requesting that the layout be saved:
    #---------------------------------------------------------------------------

    def on_save_layout ( self ):
        """ Handles the user requesting that the layout be saved.
        """
        layout_name = LayoutName( names = self._get_layout_names() )
        if layout_name.edit_traits( parent = self.control ).result:
            self._set_layout( layout_name.name, self.sizer.GetStructure() )

    #---------------------------------------------------------------------------
    #  Handles the user requesting a specified layout to be restored:
    #---------------------------------------------------------------------------

    def on_restore_layout ( self, name ):
        """ Handles the user requesting a specified layout to be restored.
        """
        self.sizer.SetStructure( self.control, self._get_layout( name ) )
        self.update_layout()

    #---------------------------------------------------------------------------
    #  Handles the user reqesting a specified layout to be deleted:
    #---------------------------------------------------------------------------

    def on_delete_layout ( self, name ):
        """ Handles the user reqesting a specified layout to be deleted.
        """
        if error( message = "Delete the '%s' layout?" % name,
                  title   = 'Delete Layout Warning',
                  parent  = self.control ):
            self._delete_layout( name )

    #---------------------------------------------------------------------------
    #  Handles the user requesting to edit an item:
    #---------------------------------------------------------------------------

    def on_edit ( self, object = None ):
        """ Handles the user requesting to edit an item.
        """
        if object is None:
            object = self._object
        control_info = ControlInfo( **object.get( 'name', 'user_name',
                                                  'style', 'user_style' ) )
        if control_info.edit_traits( parent = self.control ).result:
            name = control_info.name.strip()
            if name != '':
                object.name = name
            object.trait_set(**control_info.get('user_name', 'style',
                                                'user_style'))
            self.update_layout()

    #---------------------------------------------------------------------------
    #  Enables all features:
    #---------------------------------------------------------------------------

    def on_enable_all_features ( self, action ):
        """ Enables all features.
        """
        for feature in features:
            if (feature.feature_name != '') and (feature.state != 1):
                feature.toggle_feature( action )

    #---------------------------------------------------------------------------
    #  Disables all features:
    #---------------------------------------------------------------------------

    def on_disable_all_features ( self, action ):
        """ Disables all features.
        """
        for feature in features:
            if (feature.feature_name != '') and (feature.state == 1):
                feature.toggle_feature( action )

    #---------------------------------------------------------------------------
    #  Toggles the enabled/disabled state of the action's associated feature:
    #---------------------------------------------------------------------------

    def on_toggle_feature ( self, action ):
        """ Toggles the enabled/disabled state of the action's associated
            feature.
        """
        action._feature.toggle_feature( action )

#-- DockWindow user preference database methods --------------------------------

    #---------------------------------------------------------------------------
    #  Gets the layout dictionary for the DockWindow:
    #---------------------------------------------------------------------------

    def _get_layouts ( self ):
        """ Gets the layout dictionary for the DockWindow.
        """
        id = self.id
        if id != '':
            db = self._get_dw_db()
            if db is not None:
                layouts = db.get( id )
                db.close()
                return layouts

        return None

    #---------------------------------------------------------------------------
    #  Gets the names of all current layouts defined for the DockWindow:
    #---------------------------------------------------------------------------

    def _get_layout_names ( self ):
        """ Gets the names of all current layouts defined for the DockWindow.
        """
        layouts = self._get_layouts()
        if layouts is not None:
            return list(layouts.keys())

        return []

    #---------------------------------------------------------------------------
    #  Gets the layout data for a specified layout name:
    #---------------------------------------------------------------------------

    def _get_layout ( self, name ):
        """ Gets the layout data for a specified layout name.
        """
        layouts = self._get_layouts()
        if layouts is not None:
            return layouts.get( name )

        return None

    #---------------------------------------------------------------------------
    #  Deletes the layout data for a specified layout name:
    #---------------------------------------------------------------------------

    def _delete_layout ( self, name ):
        """ Deletes the layout data for a specified layout name.
        """
        id = self.id
        if id != '':
            db = self._get_dw_db( mode = 'c' )
            if db is not None:
                layouts = db.get( id )
                if layouts is not None:
                    del layouts[ name ]
                    db[ id ] = layouts
                db.close()

    #---------------------------------------------------------------------------
    #  Sets the layout data for a specified layout name:
    #---------------------------------------------------------------------------

    def _set_layout ( self, name, layout ):
        """ Sets the layout data for a specified layout name.
        """
        id = self.id
        if id != '':
            db = self._get_dw_db( mode = 'c' )
            if db is not None:
                layouts = db.get( id )
                if layouts is None:
                    layouts = {}
                layouts[ name ] = layout
                db[ id ] = layouts
                db.close()

    #---------------------------------------------------------------------------
    #  Gets a reference to the DockWindow UI preference database:
    #---------------------------------------------------------------------------

    def _get_dw_db ( self, mode = 'r' ):
        try:
            return shelve.open( os.path.join( traits_home(), 'dock_window' ),
                                flag = mode, protocol = -1 )
        except:
            return None

    #---------------------------------------------------------------------------
    #  Returns the 'Features' sub_menu:
    #---------------------------------------------------------------------------

    def _get_feature_menu ( self ):
        """ Returns the 'Features' sub_menu.
        """
        enable_features_action.enabled = disable_features_action.enabled = False
        for feature in features:
            if feature.feature_name != '':
                if feature.state == 1:
                    disable_features_action.enabled = True
                    if enable_features_action.enabled:
                        break
                else:
                    enable_features_action.enabled = True
                    if disable_features_action.enabled:
                        break

        actions = []
        for feature in features:
            if feature.feature_name != '':
                actions.append( Action( name     = feature.feature_name,
                                        action   = 'on_toggle_feature',
                                        _feature = feature,
                                        style    = 'toggle',
                                        checked  = (feature.state == 1) ) )

        if len( actions ) > 0:
            actions.sort( lambda l, r: cmp( l.name, r.name ) )
            actions[0:0] = [ Separator() ]

        return Menu( name = 'Features',
                     *([ enable_features_action, disable_features_action ] +
                       actions) )

    #---------------------------------------------------------------------------
    #  Gets the sub-menus for the 'Restore layout' and 'Delete layout' menu
    #  options:
    #---------------------------------------------------------------------------

    def _get_layout_menus ( self ):
        """ Gets the sub-menus for the 'Restore layout' and 'Delete layout' menu
            options.
        """
        names = self._get_layout_names()
        if len( names ) == 0:
            restore_actions = [ Action( name = '<empty>', enabled = False ) ]
            delete_actions  = [ Action( name = '<empty>', enabled = False ) ]
        else:
            names.sort()
            restore_actions = [ Action(
                                    name   = name,
                                    action = "self.on_restore_layout(%s)" %
                                             repr( name ) )
                                for name in names ]
            delete_actions  = [ Action(
                                    name   = name,
                                    action = "self.on_delete_layout(%s)" %
                                             repr( name ) )
                                for name in names ]
        return [ Menu( name = 'Restore Layout', *restore_actions ),
                 Menu( name = 'Delete Layout',  *delete_actions ) ]

#-- Drag and drop event handlers: ----------------------------------------------

    #---------------------------------------------------------------------------
    #  Handles a Python object being dropped on the control:
    #---------------------------------------------------------------------------

    def wx_dropped_on ( self, x, y, data, drag_result ):
        """ Handles a Python object being dropped on the window.
        """
        if isinstance( data, ( IDockUIProvider, DockControl ) ):
            window    = self.control
            dock_info = self._dock_info

            # See the 'wx_drag_leave' method for an explanation of this code:
            if dock_info is None:
                dock_info = self._leave_info

            dock_info.draw( window )
            self._dock_info = None
            try:
                control = self.handler.dock_control_for(
                                       *(self.handler_args + ( window, data )) )
                # Safely check to see if the object quacks like a Binding
                binding = getattr( clipboard, 'node', None )
                if (hasattr(binding, "obj") and (binding.obj is data) and
                        hasattr(binding, "namespace_name")):
                    control.id = '@@%s' % binding.namespace_name
                dock_info.dock( control, window )
                return drag_result
            except:
                warning( window,
                         "An error occurred while attempting to add an item of "
                         "type '%s' to the window." % data.__class__.__name__,
                         title = 'Cannot add item to window' )

        return wx.DragNone

    #---------------------------------------------------------------------------
    #  Handles a Python object being dragged over the control:
    #---------------------------------------------------------------------------

    def wx_drag_any ( self, x, y, data, drag_result ):
        """ Handles a Python object being dragged over the control.
        """
        ui_provider = isinstance( data, IDockUIProvider )
        if ui_provider or isinstance( data, DockControl ):
            if (ui_provider and
               (not self.handler.can_drop( *(self.handler_args + ( data, )) ))):
                return wx.DragNone

            # Check to see if we are in 'drag mode' yet:
            cur_dock_info = self._dock_info
            if cur_dock_info is None:
                cur_dock_info = no_dock_info
                if isinstance( data, DockControl ):
                    self._dock_size = data.tab_width
                else:
                    self._dock_size = 80

            # Get the window and DockInfo object associated with the event:
            window          = self.control
            self._dock_info = dock_info = \
                              self.sizer.DockInfoAt( x, y, self._dock_size,
                                                     False )

            # If the DockInfo has changed, then update the screen:
            if ((cur_dock_info.kind != dock_info.kind)         or
                (cur_dock_info.region is not dock_info.region) or
                (cur_dock_info.bounds != dock_info.bounds)     or
                (cur_dock_info.tab_bounds != dock_info.tab_bounds)):

                # Erase the old region:
                cur_dock_info.draw( window )

                # Draw the new region:
                dock_info.draw( window )

            return drag_result

        # Handle the case of dragging a normal object over a 'feature':
        if self._can_drop_on_feature( x, y, data ) is not None:
            return drag_result

        return wx.DragNone

    #---------------------------------------------------------------------------
    #  Handles a dragged Python object leaving the window:
    #---------------------------------------------------------------------------

    def wx_drag_leave ( self, data ):
        """ Handles a dragged Python object leaving the window.
        """
        if self._dock_info is not None:
            self._dock_info.draw( self.control )

            # Save the current '_dock_info' in '_leave_info' because under
            # Linux the drag and drop code sends a spurious 'drag_leave' event
            # immediately before a 'dropped_on' event, so we need to remember
            # the '_dock_info' value just in case the next event is
            # 'dropped_on':
            self._leave_info, self._dock_info = self._dock_info, None

#-- Pyface menu interface implementation ---------------------------------------

    #---------------------------------------------------------------------------
    #  Adds a menu item to the menu bar being constructed:
    #---------------------------------------------------------------------------

    def add_to_menu ( self, menu_item ):
        """ Adds a menu item to the menu bar being constructed.
        """
        pass

    #---------------------------------------------------------------------------
    #  Adds a tool bar item to the tool bar being constructed:
    #---------------------------------------------------------------------------

    def add_to_toolbar ( self, toolbar_item ):
        """ Adds a tool bar item to the tool bar being constructed.
        """
        pass

    #---------------------------------------------------------------------------
    #  Returns whether the menu action should be defined in the user interface:
    #---------------------------------------------------------------------------

    def can_add_to_menu ( self, action ):
        """ Returns whether the action should be defined in the user interface.
        """
        return True

    #---------------------------------------------------------------------------
    #  Returns whether the toolbar action should be defined in the user
    #  interface:
    #---------------------------------------------------------------------------

    def can_add_to_toolbar ( self, action ):
        """ Returns whether the toolbar action should be defined in the user
            interface.
        """
        return True

    #---------------------------------------------------------------------------
    #  Performs the action described by a specified Action object:
    #---------------------------------------------------------------------------

    def perform ( self, action_object ):
        """ Performs the action described by a specified Action object.
        """
        action = action_object.action
        if action[ : 5 ] == 'self.':
            eval( action, globals(), { 'self': self._menu_self } )
        else:
            method = getattr( self, action )
            try:
                method()
            except:
                method( action_object )

#-- Property implementations ---------------------------------------------------

    #---------------------------------------------------------------------------
    #  Implementation of the 'sizer' property:
    #---------------------------------------------------------------------------

    def _get_sizer ( self ):
        if self.control is not None:
            return self.control.GetSizer()
        return None

    def _set_sizer ( self, sizer ):
        self.control.SetSizer( sizer )

#-- Private methods ------------------------------------------------------------

    #---------------------------------------------------------------------------
    #  Finds the first group with any hidden items (if any):
    #---------------------------------------------------------------------------

    def _hidden_group_for ( self, group ):
        """ Finds the first group with any hidden items (if any).
        """
        while True:
            if group is None:
                return None
            if len( group.contents ) > len( group.visible_contents ):
                return group
            group = group.parent

    #---------------------------------------------------------------------------
    #  Returns a feature that the pointer is over and which can accept the
    #  specified data:
    #---------------------------------------------------------------------------

    def _can_drop_on_feature ( self, x, y, data ):
        """ Returns a feature that the pointer is over and which can accept the
            specified data.
        """
        if self.sizer is not None:
            object = self.sizer.ObjectAt( x, y )
            if isinstance( object, DockControl ):
                event = FakeEvent( x, y, self.control )

                if object.feature_activate( event, data ):
                    ldc = self._last_dock_control
                    if (ldc is not None) and (ldc is not object):
                        ldc.reset_feature_popup()
                    self._last_dock_control = object
                    return None

        if self._last_dock_control is not None:
            self._last_dock_control.reset_feature_popup()
            self._last_dock_control = None

        return None

#-------------------------------------------------------------------------------
#  'FakeEvent' class:
#-------------------------------------------------------------------------------

class FakeEvent ( object ):

    def __init__ ( self, x, y, object ):
        self.x, self.y, self.object = x, y, object

    def GetX ( self ): return self.x
    def GetY ( self ): return self.y
    def GetEventObject ( self ): return self.object

#-------------------------------------------------------------------------------
#  'ControlInfo' class:
#-------------------------------------------------------------------------------

class ControlInfo ( HasPrivateTraits ):

    #---------------------------------------------------------------------------
    #  Trait definitions:
    #---------------------------------------------------------------------------

    # Name to be edited:
    name = Str

    # Has the user set the name of the control?
    user_name = Bool(False)
    id = Str

    # Style of drag bar/tab:
    style = DockStyle

    # Has the user set the style for this control:
    user_style = Bool(False)

    #---------------------------------------------------------------------------
    #  Traits view definition:
    #---------------------------------------------------------------------------

    traits_view = View( VGroup(
                            HGroup( HGroup( 'name<100>{Label}', '3' ),
                                    HGroup( 'user_name{Remember label}',
                                            show_left = False ) ),
                            HGroup( HGroup( 'style<101>', '3' ),
                                    HGroup( 'user_style{Remember style}',
                                            show_left = False ) ) ),
                        title   = 'Edit properties',
                        kind    = 'modal',
                        buttons = [ 'OK', 'Cancel' ] )<|MERGE_RESOLUTION|>--- conflicted
+++ resolved
@@ -311,11 +311,7 @@
         control.Bind(wx.EVT_LEFT_DCLICK, self._left_dclick)
         control.Bind(wx.EVT_RIGHT_DOWN, self._right_down)
         control.Bind(wx.EVT_RIGHT_UP, self.right_up)
-<<<<<<< HEAD
-        control.Bind(wx.EVT_MOTION, self._mouse_move )
-=======
         control.Bind(wx.EVT_MOTION, self._mouse_move)
->>>>>>> 9c4c915b
         control.Bind(wx.EVT_LEAVE_WINDOW, self._mouse_leave)
 
         control.SetDropTarget( PythonDropTarget( self ) )
@@ -369,11 +365,7 @@
         global cursor_map
 
         if cursor not in cursor_map:
-<<<<<<< HEAD
-            cursor_map[ cursor ] = wx.Cursor( cursor )
-=======
             cursor_map[cursor] = wx.Cursor(cursor)
->>>>>>> 9c4c915b
 
         self.control.SetCursor( cursor_map[ cursor ] )
 
@@ -395,23 +387,9 @@
     def update_layout ( self ):
         """ Updates the layout of the window.
         """
-        # There are cases where a layout has been scheduled for a DockWindow,
-        # but then the DockWindow is destroyed, which will cause the calls
-        # below to fail. So we catch the 'RuntimeError' exception and
-        # ignore it:
-        #try:
-        #self.control.Layout()
-        #self.control.Refresh()
-        #except wx.PyDeadObjectError:
-        #pass
         if self.control:
             self.control.Layout()
             self.control.Refresh()
-<<<<<<< HEAD
-        except RuntimeError:
-            pass
-=======
->>>>>>> 9c4c915b
 
     #---------------------------------------------------------------------------
     #  Minimizes/Maximizes a specified DockControl:
@@ -475,7 +453,6 @@
         """
         control = self.control
         if control is not None:
-<<<<<<< HEAD
             control.Unbind(wx.EVT_PAINT)
             control.Unbind(wx.EVT_SIZE)
             control.Unbind(wx.EVT_LEFT_DOWN)
@@ -485,17 +462,6 @@
             control.Unbind(wx.EVT_RIGHT_UP)
             control.Unbind(wx.EVT_MOTION)
             control.Unbind(wx.EVT_LEAVE_WINDOW)
-=======
-            control.Bind(wx.EVT_PAINT, None)
-            control.Bind(wx.EVT_SIZE, None)
-            control.Bind(wx.EVT_LEFT_DOWN, None)
-            control.Bind(wx.EVT_LEFT_UP, None)
-            control.Bind(wx.EVT_LEFT_DCLICK, None)
-            control.Bind(wx.EVT_RIGHT_DOWN, None)
-            control.Bind(wx.EVT_RIGHT_UP, None)
-            control.Bind(wx.EVT_MOTION, None)
-            control.Bind(wx.EVT_LEAVE_WINDOW, None)
->>>>>>> 9c4c915b
 
     #---------------------------------------------------------------------------
     #  Handles repainting the window:
@@ -541,11 +507,7 @@
         sizer = self.sizer
         if sizer is not None:
             try:
-<<<<<<< HEAD
-                dx, dy = self.control.GetSize()
-=======
                 dx, dy = self.control.GetSize().Get()
->>>>>>> 9c4c915b
                 sizer.SetDimension( 0, 0, dx, dy )
             except:
                 # fixme: This is temporary code to work around a problem in
@@ -690,13 +652,10 @@
                                        edit_action,
                                        name = 'popup' )
 
-<<<<<<< HEAD
-                window.PopupMenu( popup_menu.create_menu( window, self ),
-=======
                 window.PopupMenu(
                     popup_menu.create_menu(window, self),
->>>>>>> 9c4c915b
-                                    event.GetX() - 10, event.GetY() - 10 )
+                    event.GetX() - 10, event.GetY() - 10
+                )
                 self._object = None
 
     #---------------------------------------------------------------------------
