--- conflicted
+++ resolved
@@ -8,32 +8,16 @@
     INSTALL_EDM_VERSION: "2.0.0"
 
   matrix:
-<<<<<<< HEAD
-
-    - RUNTIME: '2.7'
-      TOOLKITS: "pyqt pyside"
-    - RUNTIME: '3.5'
-      TOOLKITS: "pyqt pyqt5"
-=======
->>>>>>> eab3252e
     - RUNTIME: '3.6'
       TOOLKITS: "pyqt"
     - RUNTIME: '3.6'
-<<<<<<< HEAD
-      TOOLKITS: "wx pyside2"
-=======
-      TOOLKITS: "pyside2 pyqt5"
->>>>>>> eab3252e
+      TOOLKITS: "wx pyside2 pyqt5"
 
 matrix:
   fast_finish: true
   allow_failures:
     - RUNTIME: '3.6'
-<<<<<<< HEAD
-      TOOLKITS: "wx pyside2"
-=======
-      TOOLKITS: "pyside2 pyqt5"
->>>>>>> eab3252e
+      TOOLKITS: "wx pyside2 pyqt5"
 
 
 branches:
